"""
Free Image Generation using Pollinations AI
Replacement for DALL-E 3 / Stable Diffusion XL / Replicate
"""

import json
import numpy as np
from PIL import Image
import os
from tqdm import tqdm
import cv2
import time
import random
import string
import requests
import math
import subprocess

# Configure ffmpeg for moviepy BEFORE importing moviepy
try:
    import imageio_ffmpeg as iio
    ffmpeg_exe = iio.get_ffmpeg_exe()
    
    # Set environment variable first
    import os
    os.environ["IMAGEIO_FFMPEG_EXE"] = ffmpeg_exe
    
    # Now import and configure moviepy
    import moviepy.config as mp_config
    mp_config.IMAGEIO_FFMPEG_EXE = ffmpeg_exe
    print(f"Using ffmpeg from: {ffmpeg_exe}")
    
    # Import moviepy components directly  
    from moviepy.video.io.VideoFileClip import VideoFileClip
    from moviepy.audio.io.AudioFileClip import AudioFileClip
    from moviepy.video.VideoClip import ImageClip, ColorClip
    from moviepy.video.compositing.CompositeVideoClip import CompositeVideoClip
    
    # Try to import concatenate from multiple possible locations
    try:
        from moviepy.editor import concatenate_videoclips
    except ImportError:
        try:
            from moviepy.video.compositing import concatenate_videoclips
        except ImportError:
            # If can't find concatenate, create simple fallback
            def concatenate_videoclips(clips):
                if not clips:
                    raise ValueError("No clips to concatenate")
                return clips[0]  # Simple fallback - just return first clip
            
    print("MoviePy components imported successfully")
    
except ImportError as ie:
    print(f"MoviePy import failed: {ie}")
    print("Creating fallback video functions...")
    
    # Create minimal fallback functions
    def ImageClip(*args, **kwargs):
        raise ImportError("MoviePy not available - please install with: pip install moviepy")
    
    def VideoFileClip(*args, **kwargs):
        raise ImportError("MoviePy not available - please install with: pip install moviepy")
    
    def concatenate_videoclips(*args, **kwargs):
        raise ImportError("MoviePy not available - please install with: pip install moviepy")
    
    def CompositeVideoClip(*args, **kwargs):
        raise ImportError("MoviePy not available - please install with: pip install moviepy")
        
    def ColorClip(*args, **kwargs):
        raise ImportError("MoviePy not available - please install with: pip install moviepy")

except Exception as e:
    print(f"Warning: Could not configure ffmpeg: {e}")
    try:
        from moviepy.video.io.VideoFileClip import VideoFileClip
        from moviepy.audio.io.AudioFileClip import AudioFileClip
        from moviepy.video.VideoClip import ImageClip, ColorClip
        from moviepy.video.compositing.CompositeVideoClip import CompositeVideoClip
        
        # Try to import concatenate
        try:
            from moviepy.editor import concatenate_videoclips
        except ImportError:
            def concatenate_videoclips(clips):
                return clips[0] if clips else None
                
        print("MoviePy imported without ffmpeg config")
    except ImportError as ie:
        print(f"MoviePy import failed completely: {ie}")
        raise ImportError("MoviePy is required but not installed. Please run: pip install moviepy")
import uuid
import urllib.parse

# Pollinations AI image generation
POLLINATIONS_BASE_URL = "https://image.pollinations.ai/prompt/"

def download_file(url, save_path):
    response = requests.get(url)
    with open(save_path, 'wb') as file:
        file.write(response.content)

def download_json(url: str):
    response = requests.get(url)
    data = response.json()
    return data

def resize_image(image_path, new_width, new_height):
    img = Image.open(image_path) # Open an image file
    img = img.resize((new_width, new_height), Image.LANCZOS) # Resize the image
    img.save(image_path) # Save the image back to original file

def crop_image(image_path, new_width, new_height):
    # Open the image file
    img = Image.open(image_path)
    width, height = img.size   # Get dimensions
    left = (width - new_width)/2
    top = (height - new_height)/2
    right = (width + new_width)/2
    bottom = (height + new_height)/2
    img = img.crop((left, top, right, bottom))
    img.save(image_path)

def generate_image_pollinations(prompt: str, width: int=1024, height: int=1024, model: str='flux', negative_prompt: str='') -> str:
    """
    Enhanced image generation using Pollinations AI (free)
    
    Available models:
    - flux (default, highest quality, slower)
    - flux-realism (photorealistic)
    - flux-anime (anime/cartoon style)
    - flux-3d (3D render style)
    - turbo (faster, lower quality)
    """
    retries = 5  # Increased retries
    base_delay = 1
    
    for retry in range(retries):
        try:
            # Enhanced prompt optimization
            clean_prompt = optimize_prompt_for_quality(prompt, model)
            if negative_prompt:
                clean_prompt += f" | negative: {negative_prompt}, blurry, low quality, pixelated, distorted, watermark"
            else:
                clean_prompt += " | negative: blurry, low quality, pixelated, distorted, watermark"
            
            encoded_prompt = urllib.parse.quote(clean_prompt)
            
            # Optimized parameters for better quality
            params = {
                'width': min(max(width, 512), 1920),  # Clamp to reasonable values
                'height': min(max(height, 512), 1920),
                'model': model,
                'seed': random.randint(100000, 999999),  # Better seed range
                'nologo': 'true',  # Remove watermarks when possible
                'nofeed': 'true',  # Don't add to public feed
                'enhance': 'true' if model == 'flux' else 'false'  # Enable enhancement for flux
            }
            
            # Build URL
            url = f"{POLLINATIONS_BASE_URL}{encoded_prompt}"
            param_string = "&".join([f"{k}={v}" for k, v in params.items()])
            full_url = f"{url}?{param_string}"
            
            print(f"[Attempt {retry + 1}] Generating {width}x{height} image with {model}: {clean_prompt[:60]}...")
            
            # Make request with better headers
            headers = {
                'User-Agent': 'Mozilla/5.0 (Windows NT 10.0; Win64; x64) AppleWebKit/537.36 (KHTML, like Gecko) Chrome/91.0.4472.124 Safari/537.36',
                'Accept': 'image/*,*/*;q=0.8',
                'Accept-Encoding': 'gzip, deflate, br',
                'Connection': 'keep-alive'
            }
            
            response = requests.get(full_url, timeout=60, headers=headers)  # Increased timeout
            response.raise_for_status()
            
            # Check content type
            content_type = response.headers.get('content-type', '').lower()
            if not any(img_type in content_type for img_type in ['image/', 'application/octet-stream']):
                raise ValueError(f"Invalid content type: {content_type}")
            
            # Save and validate image
            temp_filename = f"temp_pollinations_{uuid.uuid4().hex[:8]}.png"
            with open(temp_filename, 'wb') as f:
                f.write(response.content)
            
            # Enhanced image validation and post-processing
            if validate_and_enhance_image(temp_filename, width, height):
<<<<<<< HEAD
                print(f"[OK] High-quality image generated: {temp_filename}")
=======
                print(f"OK High-quality image generated: {temp_filename}")
>>>>>>> ae494790
                return temp_filename
            else:
                if os.path.exists(temp_filename):
                    os.remove(temp_filename)
                continue
                
        except requests.exceptions.Timeout:
<<<<<<< HEAD
            print(f"[WARNING] Timeout on attempt {retry + 1}, retrying...")
        except requests.exceptions.RequestException as e:
            print(f"[WARNING] Request error (attempt {retry + 1}): {e}")
        except Exception as e:
            print(f"[WARNING] Error generating image (attempt {retry + 1}): {e}")
=======
            print(f"WARNING Timeout on attempt {retry + 1}, retrying...")
        except requests.exceptions.RequestException as e:
            print(f"WARNING Request error (attempt {retry + 1}): {e}")
        except Exception as e:
            print(f"WARNING Error generating image (attempt {retry + 1}): {e}")
>>>>>>> ae494790
        
        if retry < retries - 1:
            delay = base_delay * (2 ** retry)  # Exponential backoff
            print(f"Waiting {delay}s before retry...")
            time.sleep(delay)
    
<<<<<<< HEAD
    print("[ERROR] All generation attempts failed, creating fallback image")
=======
    print("ERROR All generation attempts failed, creating fallback image")
>>>>>>> ae494790
    return create_fallback_image(prompt, width, height)

def create_fallback_image(prompt: str, width: int, height: int) -> str:
    """
    Create a simple fallback image if generation fails
    """
    from PIL import ImageDraw, ImageFont
    
    # Create a colored background
    color = (random.randint(50, 200), random.randint(50, 200), random.randint(50, 200))
    img = Image.new('RGB', (width, height), color=color)
    draw = ImageDraw.Draw(img)
    
    # Add text
    try:
        font = ImageFont.truetype("arial.ttf", size=min(width, height) // 20)
    except:
        font = ImageFont.load_default()
    
    text = prompt[:100] + "..." if len(prompt) > 100 else prompt
    
    # Calculate text position (centered)
    bbox = draw.textbbox((0, 0), text, font=font)
    text_width = bbox[2] - bbox[0]
    text_height = bbox[3] - bbox[1]
    
    x = (width - text_width) // 2
    y = (height - text_height) // 2
    
    draw.text((x, y), text, fill="white", font=font)
    
    filename = f"fallback_{uuid.uuid4().hex[:8]}.png"
    img.save(filename)
    return filename

def optimize_prompt_for_quality(prompt: str, model: str) -> str:
    """
    Advanced prompt optimization for better image quality
    """
    enhanced_prompt = prompt.strip()
    
    # Model-specific optimizations
    if model == 'flux':
        quality_terms = ["8K resolution", "ultra detailed", "professional photography", "masterpiece", "best quality"]
        style_additions = ["sharp focus", "perfect lighting", "cinematic composition"]
    elif model == 'flux-realism':
        quality_terms = ["photorealistic", "hyperrealistic", "professional photography", "DSLR quality"]
        style_additions = ["natural lighting", "high dynamic range", "perfect exposure"]
    elif model == 'flux-anime':
        quality_terms = ["anime masterpiece", "detailed anime art", "high quality anime"]
        style_additions = ["vibrant colors", "clean lines", "perfect anatomy"]
    elif model == 'flux-3d':
        quality_terms = ["3D render", "octane render", "unreal engine", "ray tracing"]
        style_additions = ["perfect materials", "volumetric lighting", "subsurface scattering"]
    else:  # turbo or other
        quality_terms = ["high quality", "detailed", "professional"]
        style_additions = ["good lighting", "sharp focus"]
    
    # Add quality terms if not present
    if not any(term.lower() in enhanced_prompt.lower() for term in quality_terms + ["quality", "detailed", "professional"]):
        enhanced_prompt += f", {random.choice(quality_terms)}"
    
    # Add style enhancements
    if not any(term.lower() in enhanced_prompt.lower() for term in ["lighting", "focus", "composition"]):
        enhanced_prompt += f", {random.choice(style_additions)}"
    
    return enhanced_prompt

# Enhanced LLM replacement for prompt generation  
def generate_img_prompt_simple(input_str: str) -> str:
    """
    Enhanced prompt generation without requiring external LLM
    """
    enhanced_prompt = input_str.strip()
    
    # Context-aware enhancement
    context_keywords = {
        'nature': ['landscape', 'scenic', 'natural beauty', 'outdoor'],
        'person': ['portrait', 'human', 'character', 'facial'],
        'building': ['architecture', 'structure', 'urban', 'design'],
        'food': ['culinary', 'appetizing', 'fresh', 'delicious'],
        'technology': ['modern', 'sleek', 'innovative', 'futuristic'],
        'art': ['artistic', 'creative', 'aesthetic', 'beautiful']
    }
    
    # Detect context and add appropriate terms
    for context, terms in context_keywords.items():
        if any(keyword in enhanced_prompt.lower() for keyword in [context] + terms):
            if not any(term in enhanced_prompt.lower() for term in terms):
                enhanced_prompt += f", {random.choice(terms)}"
            break
    
    # Add general quality improvements
    quality_boosters = [
        "highly detailed", "professional quality", "award winning",
        "trending on artstation", "perfect composition", "dramatic lighting"
    ]
    
    if not any(booster.lower() in enhanced_prompt.lower() for booster in quality_boosters):
        enhanced_prompt += f", {random.choice(quality_boosters)}"
    
    return enhanced_prompt

def validate_and_enhance_image(image_path: str, target_width: int, target_height: int) -> bool:
    """
    Validate and enhance generated image quality
    """
    try:
        with Image.open(image_path) as img:
            # Check if image is valid
            img.verify()
            
        # Reopen for processing (verify() closes the image)
        with Image.open(image_path) as img:
            width, height = img.size
            
            # Check minimum quality thresholds
            if width < 256 or height < 256:
                print(f"Image too small: {width}x{height}")
                return False
            
            # Check if image is mostly one color (failed generation)
            img_array = np.array(img.convert('RGB'))
            if len(np.unique(img_array)) < 100:  # Too few unique colors
                print("Image appears to be low quality (few colors)")
                return False
            
            # Enhance image if needed
            if img.mode != 'RGB':
                img = img.convert('RGB')
            
            # Apply subtle enhancements
            from PIL import ImageEnhance
            
            # Slight sharpening
            enhancer = ImageEnhance.Sharpness(img)
            img = enhancer.enhance(1.1)
            
            # Slight contrast boost
            enhancer = ImageEnhance.Contrast(img)
            img = enhancer.enhance(1.05)
            
            # Save enhanced image
            img.save(image_path, "PNG", optimize=True, quality=95)
            
        return True
        
    except Exception as e:
        print(f"Image validation failed: {e}")
        return False

class VideoGenerationError(Exception):
    """Custom exception for video generation errors"""
    pass

class ImageGenerationError(Exception):
    """Custom exception for image generation errors"""
    pass

def validate_input_parameters(event: dict) -> dict:
    """
    Validate and sanitize input parameters with comprehensive error handling
    """
    try:
        # Required parameters validation
        width = event.get("width", 1024)
        height = event.get("height", 1024)
        
        if not isinstance(width, int) or width < 256 or width > 2048:
            raise ValueError(f"Invalid width: {width}. Must be between 256-2048")
        if not isinstance(height, int) or height < 256 or height > 2048:
            raise ValueError(f"Invalid height: {height}. Must be between 256-2048")
        
        # Sanitize and validate other parameters
        params = {
            'img_prompt': str(event.get("img_prompt", "beautiful scene")).strip(),
            'img_style_prompt': str(event.get("img_style_prompt", "")).strip(),
            'negative_prompt': str(event.get("negative_prompt", "blurry, low quality, distorted, watermark")),
            'width': width,
            'height': height,
            'transcript_json_url': event.get("sentences_json_url", None),
            'image_duration': max(1, min(60, float(event.get("image_duration", 3)))),
            'video_duration': max(1, min(300, float(event.get("video_duration", 10)))),
            'model': str(event.get("img_model", 'flux')).lower(),
            'crop_method': event.get("crop_method", None),
            'fps': max(1, min(60, int(event.get("fps", 30)))),
            'transition_time': max(0, min(5, float(event.get("transition_time", 1.0)))),
            'transition_overlap': bool(event.get("transition_overlap", False)),
            'zoom': max(0.5, min(3.0, float(event.get("zoom", 1.0)))),
            'topic': event.get("topic", None)
        }
        
        # Validate model
        valid_models = ['flux', 'turbo', 'flux-realism', 'flux-anime', 'flux-3d']
        if params['model'] not in valid_models:
            print(f"Warning: Unknown model '{params['model']}', using 'flux'")
            params['model'] = 'flux'
            
        # Validate crop method
        if params['crop_method'] not in [None, 'resize', 'crop_center']:
            print(f"Warning: Invalid crop method '{params['crop_method']}', using None")
            params['crop_method'] = None
            
        return params
        
    except Exception as e:
        raise ValueError(f"Parameter validation failed: {e}")

def concatenate_images_local(event):
    """
    Enhanced local version of image-to-video generation using Pollinations AI
    with comprehensive error handling and improved architecture
    """
    try:
        # Validate input parameters
        params = validate_input_parameters(event)
<<<<<<< HEAD
        print(f"[OK] Parameters validated successfully")
=======
        print(f"OK Parameters validated successfully")
>>>>>>> ae494790
        
        # Extract validated parameters
        img_prompt = params['img_prompt']
        img_style_prompt = params['img_style_prompt']
        negative_prompt = params['negative_prompt']
        width = params['width']
        height = params['height']
        transcript_json_url = params['transcript_json_url']
        image_duration = params['image_duration']
        video_duration = params['video_duration']
        model = params['model']
        crop_method = params['crop_method']
        fps = params['fps']
        transition_time = params['transition_time']
        transition_overlap = params['transition_overlap']
        zoom = params['zoom']
        topic = params['topic']
        
    except Exception as e:
        raise VideoGenerationError(f"Input validation failed: {e}")

    # Enhanced transcript processing with robust error handling
    if transcript_json_url is not None:
        try:
<<<<<<< HEAD
            print(f"[BOOK] Processing transcript: {transcript_json_url}")
=======
            print(f"PROCESSING Processing transcript: {transcript_json_url}")
>>>>>>> ae494790
            
            # Load transcript data
            if os.path.exists(transcript_json_url):
                print("Loading local transcript file...")
                with open(transcript_json_url, 'r', encoding='utf-8') as f:
                    subtitles_json = json.load(f)
            elif transcript_json_url.startswith(('http://', 'https://')):
                print("Downloading remote transcript...")
                subtitles_json = download_json(transcript_json_url)
            else:
                raise FileNotFoundError(f"Invalid transcript path: {transcript_json_url}")
            
            # Validate transcript structure
            if not isinstance(subtitles_json, list) or len(subtitles_json) == 0:
                raise ValueError("Transcript must be a non-empty list")
            
            # Check required fields in first item
            required_fields = ['sentence', 'start_time']
            if not all(field in subtitles_json[0] for field in required_fields):
                raise ValueError(f"Transcript items must contain: {required_fields}")
            
            durations = []
            frames_per_image = []
            img_prompts = []
            azure_time_unit = 10000000  # Azure time units
            
            print(f"Processing {len(subtitles_json)} transcript segments...")
            
            for i, item in enumerate(subtitles_json):
                try:
                    # Calculate duration more robustly
                    if i < len(subtitles_json) - 1:
                        duration = (subtitles_json[i+1]['start_time'] - item['start_time']) / float(azure_time_unit)
                    else:
                        # Use duration field or estimate
                        duration = item.get('duration', 30000000) / float(azure_time_unit)
                    
                    # Ensure reasonable duration bounds
                    duration = max(1.0, min(30.0, duration))
                    durations.append(duration)
                    
                    if i != 0:
                        duration += transition_time * transition_overlap
                    
                    # Build sentence with topic context
                    sentence = item.get('sentence', '').strip()
                    if not sentence:
                        sentence = f"Scene {i+1}"  # Fallback
                    
                    if topic and len(topic) > 1:
                        sentence = f'{topic}, {sentence}'
                    
                    # Generate enhanced image prompt
                    img_prompt = generate_img_prompt_simple(sentence)
                    if isinstance(img_style_prompt, str) and len(img_style_prompt) > 1:
                        img_prompt = f'{img_prompt}, {img_style_prompt}'
                    
                    img_prompts.append(img_prompt)
                    frames_per_image.append(duration * fps)
                    
                except Exception as segment_error:
<<<<<<< HEAD
                    print(f"[WARNING] Error processing segment {i}: {segment_error}")
=======
                    print(f"WARNING Error processing segment {i}: {segment_error}")
>>>>>>> ae494790
                    # Use fallback values for this segment
                    duration = 3.0
                    durations.append(duration)
                    fallback_prompt = f"{topic or 'scene'} {i+1}"
                    img_prompts.append(generate_img_prompt_simple(fallback_prompt))
                    frames_per_image.append(duration * fps)
            
            number_of_images = len(frames_per_image)
<<<<<<< HEAD
            print(f"[OK] Processed transcript: {number_of_images} segments")
            
        except Exception as e:
            print(f"[ERROR] Error processing transcript: {e}")
=======
            print(f"OK Processed transcript: {number_of_images} segments")
            
        except Exception as e:
            print(f"ERROR Error processing transcript: {e}")
>>>>>>> ae494790
            print("Falling back to duration-based generation...")
            transcript_json_url = None
    
    if transcript_json_url is None:
        try:
<<<<<<< HEAD
            print(f"[MOVIE] Using duration-based generation: {video_duration}s video")
=======
            print(f"VIDEO Using duration-based generation: {video_duration}s video")
>>>>>>> ae494790
            
            # Calculate optimal number of images
            video_duration = math.ceil(video_duration)
            number_of_images = max(int(video_duration / image_duration), 1)
            
            # Ensure reasonable number of images
            number_of_images = min(number_of_images, 50)  # Prevent excessive generation
            
            # Build enhanced prompts with variation
            base_prompt = img_prompt
            if isinstance(img_style_prompt, str) and len(img_style_prompt) > 1:
                base_prompt = f'{base_prompt}, {img_style_prompt}'
            
            # Add variation to prompts to avoid repetition
            variation_terms = [
                "different angle", "close-up view", "wide shot", "detailed view",
                "from above", "side view", "dynamic perspective", "artistic composition"
            ]
            
            img_prompts = []
            for i in range(number_of_images):
                if i == 0:
                    img_prompts.append(base_prompt)
                else:
                    # Add subtle variations
                    variation = random.choice(variation_terms)
                    varied_prompt = f"{base_prompt}, {variation}"
                    img_prompts.append(varied_prompt)
            
            # Calculate frame distribution
            total_frames = int(video_duration * fps)
            base_frames = total_frames // number_of_images
            extra_frames = total_frames % number_of_images
            
            frames_per_image = [base_frames] * number_of_images
            # Distribute extra frames to first images
            for i in range(extra_frames):
                frames_per_image[i] += 1
            
            # Add transition overlap if enabled
            if transition_overlap:
                overlap_frames = int(fps * transition_time)
                for i in range(1, number_of_images):
                    frames_per_image[i] += overlap_frames
            
<<<<<<< HEAD
            print(f"[OK] Generated {number_of_images} varied prompts")
=======
            print(f"OK Generated {number_of_images} varied prompts")
>>>>>>> ae494790
            
        except Exception as e:
            raise VideoGenerationError(f"Duration-based generation setup failed: {e}")
    
    # Summary information
    total_frames = sum(frames_per_image)
    estimated_duration = total_frames / fps
    
<<<<<<< HEAD
    print(f"\n[DATA] Generation Summary:")
=======
    print(f"\nGeneration Summary:")
>>>>>>> ae494790
    print(f"   • Images to generate: {number_of_images}")
    print(f"   • Total frames: {total_frames}")
    print(f"   • Estimated duration: {estimated_duration:.1f}s")
    print(f"   • Model: {model}")
    print(f"   • Resolution: {width}x{height}")
    print(f"   • FPS: {fps}")
    
    if len(img_prompts) > 0:
        print(f"   • Sample prompt: {img_prompts[0][:80]}...")
    
    # Initialize tracking variables
    video_path = f'enhanced_video_{uuid.uuid4().hex[:8]}.mp4'
    frames_url = []
    video_clips = []
    successful_generations = 0
    failed_generations = 0
    
    # Enhanced image generation loop with comprehensive error handling
<<<<<<< HEAD
    print(f"\n[STYLE] Starting image generation...")
=======
    print(f"\nGENERATING Starting image generation...")
>>>>>>> ae494790
    
    for i in range(number_of_images):
        try:
            print(f"\n[{i+1}/{number_of_images}] Generating image...")
            
            # Generate image with error handling
            try:
                if crop_method not in ['resize', 'crop_center']:
                    img_path = generate_image_pollinations(
                        img_prompts[i], width, height, model, negative_prompt
                    )
                else:
                    # Generate at higher resolution for better quality after cropping
                    img_path = generate_image_pollinations(
                        img_prompts[i], 1536, 1536, model, negative_prompt
                    )
                
                if not img_path or not os.path.exists(img_path):
                    raise ImageGenerationError(f"Image generation failed for prompt {i+1}")
                
                successful_generations += 1
                
            except Exception as gen_error:
<<<<<<< HEAD
                print(f"[ERROR] Image generation failed: {gen_error}")
=======
                print(f"ERROR Image generation failed: {gen_error}")
>>>>>>> ae494790
                failed_generations += 1
                
                # Create fallback image
                print("Creating fallback image...")
                img_path = create_fallback_image(img_prompts[i], width, height)
            
            # Process image (crop/resize) with error handling
            try:
                if crop_method == 'resize':
                    print(f"Resizing to {width}x{height}...")
                    resize_image(img_path, width, height)
                elif crop_method == 'crop_center':
                    print(f"Cropping to {width}x{height}...")
                    crop_image(img_path, width, height)
                    
            except Exception as process_error:
<<<<<<< HEAD
                print(f"[WARNING] Image processing failed: {process_error}")
=======
                print(f"WARNING Image processing failed: {process_error}")
>>>>>>> ae494790
                # Continue with original image
            
            # Store first frame URL for thumbnail
            if i == 0 and os.path.exists(img_path):
                frame_url = os.path.abspath(img_path)
                frames_url.append(frame_url)
            
            # Create video clip with enhanced error handling
            try:
                screensize = (width, height)
                img_duration = frames_per_image[i] / fps
                
                # Verify image before creating clip
                with Image.open(img_path) as test_img:
                    test_img.verify()
                
                # Simple, fast video clip creation - no complex effects
                vid = ImageClip(img_path).set_duration(img_duration)
                if vid.size != screensize:
                    # Simple resize without complex operations
                    vid = vid.resize(screensize)
                
                video_clips.append(vid)
<<<<<<< HEAD
                print(f"[OK] Clip created ({img_duration:.1f}s)")
                
            except Exception as clip_error:
                print(f"[ERROR] Clip creation failed: {clip_error}")
=======
                print(f"OK Clip created ({img_duration:.1f}s)")
                
            except Exception as clip_error:
                print(f"ERROR Clip creation failed: {clip_error}")
>>>>>>> ae494790
                # Create a simple colored clip as fallback
                from moviepy.editor import ColorClip
                fallback_clip = ColorClip(size=screensize, color=(50, 50, 50), duration=img_duration)
                video_clips.append(fallback_clip)
<<<<<<< HEAD
                print("[OK] Fallback clip created")
=======
                print("OK Fallback clip created")
>>>>>>> ae494790
            
            # Clean up image file
            try:
                if os.path.exists(img_path) and i > 0:  # Keep first image for thumbnail
                    os.remove(img_path)
            except Exception as cleanup_error:
<<<<<<< HEAD
                print(f"[WARNING] Cleanup warning: {cleanup_error}")
                
        except Exception as loop_error:
            print(f"[ERROR] Critical error in generation loop: {loop_error}")
=======
                print(f"WARNING Cleanup warning: {cleanup_error}")
                
        except Exception as loop_error:
            print(f"ERROR Critical error in generation loop: {loop_error}")
>>>>>>> ae494790
            failed_generations += 1
            
            # Create minimal fallback clip
            try:
                fallback_duration = frames_per_image[i] / fps if i < len(frames_per_image) else 3.0
                from moviepy.editor import ColorClip
                fallback_clip = ColorClip(size=(width, height), color=(100, 100, 100), duration=fallback_duration)
                video_clips.append(fallback_clip)
<<<<<<< HEAD
                print("[OK] Emergency fallback clip created")
            except Exception as fallback_error:
                print(f"[ERROR] Even fallback failed: {fallback_error}")
                # Continue to next iteration
    
    # Generation summary
    print(f"\n[STATS] Generation Complete:")
=======
                print("OK Emergency fallback clip created")
            except Exception as fallback_error:
                print(f"ERROR Even fallback failed: {fallback_error}")
                # Continue to next iteration
    
    # Generation summary
    print(f"\nGeneration Complete:")
>>>>>>> ae494790
    print(f"   • Successful: {successful_generations}/{number_of_images}")
    print(f"   • Failed: {failed_generations}/{number_of_images}")
    print(f"   • Video clips created: {len(video_clips)}")
    
    if len(video_clips) == 0:
        raise VideoGenerationError("No video clips were successfully created")

    # Enhanced video assembly with robust error handling
    try:
<<<<<<< HEAD
        print(f"\n[MOVIE] Assembling video...")
        
        # Concatenate video clips
        video_clip = concatenate_videoclips(video_clips)
        print(f"[OK] Base video assembled ({video_clip.duration:.1f}s)")
        
        # Handle transitions
        if transition_time == 0 or transition_time == 0.:
            print("Rendering video without transitions...")
            video_clip.write_videofile(
                video_path, fps=fps,
                temp_audiofile='temp-audio.m4a',
                remove_temp=True
            )
            
            # Cleanup
            video_clip.close()
            for clip in video_clips:
                clip.close()
                
            return video_path, frames_url[0] if frames_url else None
=======
        print(f"\nVIDEO Assembling video...")
        
        # Concatenate video clips
        video_clip = concatenate_videoclips(video_clips)
        print(f"OK Base video assembled ({video_clip.duration:.1f}s)")
        
        # Simple, fast video rendering - no transitions
        print("Rendering video with optimized settings...")
        video_clip.write_videofile(
            video_path, 
            fps=max(8, min(fps, 16)),  # Limit FPS to 8-16 for speed
            verbose=False, 
            logger=None,
            temp_audiofile='temp-audio.m4a',
            remove_temp=True,
            # Optimize for speed
            codec='libx264',
            bitrate='800k',  # Lower bitrate for faster encoding
            threads=2  # Use 2 threads for faster encoding
        )
>>>>>>> ae494790
        
        # Store actual duration for audio sync
        actual_duration = video_clip.duration
        print(f"Video rendered: {actual_duration:.1f}s")
        
<<<<<<< HEAD
        # Enhanced transition processing
        start_time, end_time = 0., 0.
        for i in range(len(video_clips)):
            try:
                clip_duration = frames_per_image[i] / fps if i < len(frames_per_image) else video_clips[i].duration
                end_time = start_time + clip_duration
                
                if i == 0:
                    clips.append(video_clip.subclip(start_time, end_time))
                else:
                    transition_clip = video_clip.subclip(start_time, end_time)
                    if transition_overlap:
                        transition_clip = transition_clip.set_start(start_time - transition_time * i * transition_overlap)
                    transition_clip = transition_clip.crossfadein(transition_time)
                    clips.append(transition_clip)
                    
                start_time = end_time
                
            except Exception as transition_error:
                print(f"[WARNING] Transition error for clip {i}: {transition_error}")
                # Add clip without transition
                if i < len(video_clips):
                    clips.append(video_clips[i])
        
        if clips:
            print("Compositing final video with transitions...")
            final_clip = CompositeVideoClip(clips)
            
            # Write final video with transitions
            transition_video_path = f'transition_{video_path}'
            final_clip.write_videofile(
                transition_video_path, fps=fps,
                temp_audiofile='temp-audio-transitions.m4a',
                remove_temp=True
            )
            
            # Cleanup
            video_clip.close()
            final_clip.close()
            for clip in video_clips + clips:
                clip.close()
            
            print(f"[OK] Video with transitions completed: {transition_video_path}")
            return transition_video_path, frames_url[0] if frames_url else None
        else:
            # Fallback to original video
            print("[WARNING] Transition processing failed, using base video")
            video_clip.write_videofile(
                video_path, fps=fps
            )
            video_clip.close()
            return video_path, frames_url[0] if frames_url else None
            
    except Exception as assembly_error:
        print(f"[ERROR] Video assembly failed: {assembly_error}")
=======
        # Cleanup
        video_clip.close()
        for clip in video_clips:
            clip.close()
            
        return video_path, frames_url[0] if frames_url else None, actual_duration
            
    except Exception as assembly_error:
        print(f"ERROR Video assembly failed: {assembly_error}")
>>>>>>> ae494790
        
        # Emergency fallback: create simple video from first working clip
        try:
            if video_clips:
                print("Creating emergency fallback video...")
                emergency_clip = video_clips[0]
                emergency_path = f'emergency_{video_path}'
                emergency_clip.write_videofile(emergency_path, fps=fps)
                
                # Cleanup
                for clip in video_clips:
                    clip.close()
                    
                return emergency_path, frames_url[0] if frames_url else None, emergency_clip.duration
        except Exception as emergency_error:
<<<<<<< HEAD
            print(f"[ERROR] Even emergency fallback failed: {emergency_error}")
=======
            print(f"ERROR Even emergency fallback failed: {emergency_error}")
>>>>>>> ae494790
        
        # Final cleanup
        try:
            for clip in video_clips:
                clip.close()
        except:
            pass
            
        raise VideoGenerationError(f"Video assembly completely failed: {assembly_error}")

def mindsflow_function(event, context) -> dict:
    """
    Enhanced local version with comprehensive error handling and monitoring
    Compatible with the original interface but with improved robustness
    """
    start_time = time.time()
    
    try:
<<<<<<< HEAD
        print(f"\n[START] Starting Enhanced Local Video Generation")
=======
        print(f"\nStarting Enhanced Local Video Generation")
>>>>>>> ae494790
        print(f"   Timestamp: {datetime.now().strftime('%Y-%m-%d %H:%M:%S')}")
        
        # Generate video from images with enhanced error handling
        video_path, first_frame_url, video_duration = concatenate_images_local(event)
        
        if not video_path or not os.path.exists(video_path):
            raise VideoGenerationError("Video generation failed - no output file created")
        
        # Verify video file integrity
        try:
            file_size = os.path.getsize(video_path)
            if file_size < 1024:  # Less than 1KB suggests failure
                raise VideoGenerationError(f"Generated video file is too small ({file_size} bytes)")
            
<<<<<<< HEAD
            print(f"[OK] Video file created: {video_path} ({file_size/1024/1024:.1f} MB)")
            
        except Exception as verify_error:
            print(f"[WARNING] Video verification failed: {verify_error}")
        
        # Calculate processing time
        processing_time = time.time() - start_time
        print(f"[OK] Generation completed in {processing_time:.1f} seconds")
=======
            print(f"OK Video file created: {video_path} ({file_size/1024/1024:.1f} MB)")
            
        except Exception as verify_error:
            print(f"WARNING Video verification failed: {verify_error}")
        
        # Calculate processing time
        processing_time = time.time() - start_time
        print(f"OK Generation completed in {processing_time:.1f} seconds")
>>>>>>> ae494790
        
        # Return comprehensive result
        result = {
            'video_url': os.path.abspath(video_path),
            'video_file': video_path,
            'first_frame_url': first_frame_url,
            'processing_time': processing_time,
            'file_size_mb': os.path.getsize(video_path) / 1024 / 1024 if os.path.exists(video_path) else 0,
            'success': True,
            'timestamp': datetime.now().isoformat(),
            'version': '2.0_enhanced'
        }
        
        print(f"\nSUCCESS Success! Video generation completed")
        return result
        
    except VideoGenerationError as vge:
        error_msg = f"Video generation error: {vge}"
<<<<<<< HEAD
        print(f"[ERROR] {error_msg}")
=======
        print(f"ERROR: {error_msg}")
>>>>>>> ae494790
        
        return {
            'success': False,
            'error': error_msg,
            'error_type': 'VideoGenerationError',
            'processing_time': time.time() - start_time,
            'timestamp': datetime.now().isoformat()
        }
        
    except Exception as e:
        error_msg = f"Unexpected error during video generation: {e}"
<<<<<<< HEAD
        print(f"[ERROR] {error_msg}")
=======
        print(f"CRITICAL ERROR: {error_msg}")
>>>>>>> ae494790
        
        return {
            'success': False,
            'error': error_msg,
            'error_type': type(e).__name__,
            'processing_time': time.time() - start_time,
            'timestamp': datetime.now().isoformat()
        }

# Import required datetime for error handling
from datetime import datetime

# Test function
if __name__ == "__main__":
    # Test image generation
    test_prompt = "A beautiful sunset over mountains, detailed, cinematic"
    img_path = generate_image_pollinations(test_prompt, 512, 512)
    print(f"Test image generated: {img_path}")
    
    # Test video generation
    test_event = {
        "img_prompt": "A peaceful forest scene with sunlight filtering through trees",
        "width": 512,
        "height": 512,
        "video_duration": 6,
        "fps": 16,
        "image_duration": 3
    }
    
    result = mindsflow_function(test_event, None)
    print(f"Test video generated: {result}")<|MERGE_RESOLUTION|>--- conflicted
+++ resolved
@@ -188,11 +188,7 @@
             
             # Enhanced image validation and post-processing
             if validate_and_enhance_image(temp_filename, width, height):
-<<<<<<< HEAD
                 print(f"[OK] High-quality image generated: {temp_filename}")
-=======
-                print(f"OK High-quality image generated: {temp_filename}")
->>>>>>> ae494790
                 return temp_filename
             else:
                 if os.path.exists(temp_filename):
@@ -200,30 +196,18 @@
                 continue
                 
         except requests.exceptions.Timeout:
-<<<<<<< HEAD
             print(f"[WARNING] Timeout on attempt {retry + 1}, retrying...")
         except requests.exceptions.RequestException as e:
             print(f"[WARNING] Request error (attempt {retry + 1}): {e}")
         except Exception as e:
             print(f"[WARNING] Error generating image (attempt {retry + 1}): {e}")
-=======
-            print(f"WARNING Timeout on attempt {retry + 1}, retrying...")
-        except requests.exceptions.RequestException as e:
-            print(f"WARNING Request error (attempt {retry + 1}): {e}")
-        except Exception as e:
-            print(f"WARNING Error generating image (attempt {retry + 1}): {e}")
->>>>>>> ae494790
         
         if retry < retries - 1:
             delay = base_delay * (2 ** retry)  # Exponential backoff
             print(f"Waiting {delay}s before retry...")
             time.sleep(delay)
     
-<<<<<<< HEAD
     print("[ERROR] All generation attempts failed, creating fallback image")
-=======
-    print("ERROR All generation attempts failed, creating fallback image")
->>>>>>> ae494790
     return create_fallback_image(prompt, width, height)
 
 def create_fallback_image(prompt: str, width: int, height: int) -> str:
@@ -440,11 +424,7 @@
     try:
         # Validate input parameters
         params = validate_input_parameters(event)
-<<<<<<< HEAD
-        print(f"[OK] Parameters validated successfully")
-=======
         print(f"OK Parameters validated successfully")
->>>>>>> ae494790
         
         # Extract validated parameters
         img_prompt = params['img_prompt']
@@ -469,11 +449,7 @@
     # Enhanced transcript processing with robust error handling
     if transcript_json_url is not None:
         try:
-<<<<<<< HEAD
-            print(f"[BOOK] Processing transcript: {transcript_json_url}")
-=======
-            print(f"PROCESSING Processing transcript: {transcript_json_url}")
->>>>>>> ae494790
+            print(f"[PROCESSING] Processing transcript: {transcript_json_url}")
             
             # Load transcript data
             if os.path.exists(transcript_json_url):
@@ -535,11 +511,7 @@
                     frames_per_image.append(duration * fps)
                     
                 except Exception as segment_error:
-<<<<<<< HEAD
                     print(f"[WARNING] Error processing segment {i}: {segment_error}")
-=======
-                    print(f"WARNING Error processing segment {i}: {segment_error}")
->>>>>>> ae494790
                     # Use fallback values for this segment
                     duration = 3.0
                     durations.append(duration)
@@ -548,27 +520,16 @@
                     frames_per_image.append(duration * fps)
             
             number_of_images = len(frames_per_image)
-<<<<<<< HEAD
             print(f"[OK] Processed transcript: {number_of_images} segments")
             
         except Exception as e:
             print(f"[ERROR] Error processing transcript: {e}")
-=======
-            print(f"OK Processed transcript: {number_of_images} segments")
-            
-        except Exception as e:
-            print(f"ERROR Error processing transcript: {e}")
->>>>>>> ae494790
             print("Falling back to duration-based generation...")
             transcript_json_url = None
     
     if transcript_json_url is None:
         try:
-<<<<<<< HEAD
-            print(f"[MOVIE] Using duration-based generation: {video_duration}s video")
-=======
-            print(f"VIDEO Using duration-based generation: {video_duration}s video")
->>>>>>> ae494790
+            print(f"[VIDEO] Using duration-based generation: {video_duration}s video")
             
             # Calculate optimal number of images
             video_duration = math.ceil(video_duration)
@@ -614,11 +575,7 @@
                 for i in range(1, number_of_images):
                     frames_per_image[i] += overlap_frames
             
-<<<<<<< HEAD
             print(f"[OK] Generated {number_of_images} varied prompts")
-=======
-            print(f"OK Generated {number_of_images} varied prompts")
->>>>>>> ae494790
             
         except Exception as e:
             raise VideoGenerationError(f"Duration-based generation setup failed: {e}")
@@ -627,11 +584,7 @@
     total_frames = sum(frames_per_image)
     estimated_duration = total_frames / fps
     
-<<<<<<< HEAD
     print(f"\n[DATA] Generation Summary:")
-=======
-    print(f"\nGeneration Summary:")
->>>>>>> ae494790
     print(f"   • Images to generate: {number_of_images}")
     print(f"   • Total frames: {total_frames}")
     print(f"   • Estimated duration: {estimated_duration:.1f}s")
@@ -643,18 +596,14 @@
         print(f"   • Sample prompt: {img_prompts[0][:80]}...")
     
     # Initialize tracking variables
-    video_path = f'enhanced_video_{uuid.uuid4().hex[:8]}.mp4'
+    video_path = os.path.abspath(f'enhanced_video_{uuid.uuid4().hex[:8]}.mp4')
     frames_url = []
     video_clips = []
     successful_generations = 0
     failed_generations = 0
     
     # Enhanced image generation loop with comprehensive error handling
-<<<<<<< HEAD
     print(f"\n[STYLE] Starting image generation...")
-=======
-    print(f"\nGENERATING Starting image generation...")
->>>>>>> ae494790
     
     for i in range(number_of_images):
         try:
@@ -678,11 +627,7 @@
                 successful_generations += 1
                 
             except Exception as gen_error:
-<<<<<<< HEAD
                 print(f"[ERROR] Image generation failed: {gen_error}")
-=======
-                print(f"ERROR Image generation failed: {gen_error}")
->>>>>>> ae494790
                 failed_generations += 1
                 
                 # Create fallback image
@@ -699,11 +644,7 @@
                     crop_image(img_path, width, height)
                     
             except Exception as process_error:
-<<<<<<< HEAD
                 print(f"[WARNING] Image processing failed: {process_error}")
-=======
-                print(f"WARNING Image processing failed: {process_error}")
->>>>>>> ae494790
                 # Continue with original image
             
             # Store first frame URL for thumbnail
@@ -727,43 +668,25 @@
                     vid = vid.resize(screensize)
                 
                 video_clips.append(vid)
-<<<<<<< HEAD
                 print(f"[OK] Clip created ({img_duration:.1f}s)")
                 
             except Exception as clip_error:
                 print(f"[ERROR] Clip creation failed: {clip_error}")
-=======
-                print(f"OK Clip created ({img_duration:.1f}s)")
-                
-            except Exception as clip_error:
-                print(f"ERROR Clip creation failed: {clip_error}")
->>>>>>> ae494790
                 # Create a simple colored clip as fallback
                 from moviepy.editor import ColorClip
                 fallback_clip = ColorClip(size=screensize, color=(50, 50, 50), duration=img_duration)
                 video_clips.append(fallback_clip)
-<<<<<<< HEAD
                 print("[OK] Fallback clip created")
-=======
-                print("OK Fallback clip created")
->>>>>>> ae494790
             
             # Clean up image file
             try:
                 if os.path.exists(img_path) and i > 0:  # Keep first image for thumbnail
                     os.remove(img_path)
             except Exception as cleanup_error:
-<<<<<<< HEAD
                 print(f"[WARNING] Cleanup warning: {cleanup_error}")
                 
         except Exception as loop_error:
             print(f"[ERROR] Critical error in generation loop: {loop_error}")
-=======
-                print(f"WARNING Cleanup warning: {cleanup_error}")
-                
-        except Exception as loop_error:
-            print(f"ERROR Critical error in generation loop: {loop_error}")
->>>>>>> ae494790
             failed_generations += 1
             
             # Create minimal fallback clip
@@ -772,7 +695,6 @@
                 from moviepy.editor import ColorClip
                 fallback_clip = ColorClip(size=(width, height), color=(100, 100, 100), duration=fallback_duration)
                 video_clips.append(fallback_clip)
-<<<<<<< HEAD
                 print("[OK] Emergency fallback clip created")
             except Exception as fallback_error:
                 print(f"[ERROR] Even fallback failed: {fallback_error}")
@@ -780,15 +702,6 @@
     
     # Generation summary
     print(f"\n[STATS] Generation Complete:")
-=======
-                print("OK Emergency fallback clip created")
-            except Exception as fallback_error:
-                print(f"ERROR Even fallback failed: {fallback_error}")
-                # Continue to next iteration
-    
-    # Generation summary
-    print(f"\nGeneration Complete:")
->>>>>>> ae494790
     print(f"   • Successful: {successful_generations}/{number_of_images}")
     print(f"   • Failed: {failed_generations}/{number_of_images}")
     print(f"   • Video clips created: {len(video_clips)}")
@@ -798,7 +711,6 @@
 
     # Enhanced video assembly with robust error handling
     try:
-<<<<<<< HEAD
         print(f"\n[MOVIE] Assembling video...")
         
         # Concatenate video clips
@@ -808,102 +720,51 @@
         # Handle transitions
         if transition_time == 0 or transition_time == 0.:
             print("Rendering video without transitions...")
+            print(f"[DEBUG] About to write video to: {video_path}")
             video_clip.write_videofile(
                 video_path, fps=fps,
                 temp_audiofile='temp-audio.m4a',
                 remove_temp=True
             )
             
+            # Check if file was actually created
+            if os.path.exists(video_path):
+                file_size = os.path.getsize(video_path)
+                print(f"[DEBUG] Video file created successfully: {video_path} ({file_size} bytes)")
+            else:
+                print(f"[ERROR] Video file was not created at expected path: {video_path}")
+            
+            # Store duration before cleanup
+            actual_duration = video_clip.duration
+            
             # Cleanup
             video_clip.close()
             for clip in video_clips:
                 clip.close()
                 
-            return video_path, frames_url[0] if frames_url else None
-=======
-        print(f"\nVIDEO Assembling video...")
-        
-        # Concatenate video clips
-        video_clip = concatenate_videoclips(video_clips)
-        print(f"OK Base video assembled ({video_clip.duration:.1f}s)")
-        
-        # Simple, fast video rendering - no transitions
-        print("Rendering video with optimized settings...")
-        video_clip.write_videofile(
-            video_path, 
-            fps=max(8, min(fps, 16)),  # Limit FPS to 8-16 for speed
-            verbose=False, 
-            logger=None,
-            temp_audiofile='temp-audio.m4a',
-            remove_temp=True,
-            # Optimize for speed
-            codec='libx264',
-            bitrate='800k',  # Lower bitrate for faster encoding
-            threads=2  # Use 2 threads for faster encoding
-        )
->>>>>>> ae494790
+            return video_path, frames_url[0] if frames_url else None, actual_duration
+        
+        else:
+            # Handle video with transitions (or default case)
+            print("Rendering video with transitions...")
+            print(f"[DEBUG] About to write video to: {video_path}")
+            video_clip.write_videofile(
+                video_path, fps=fps,
+                temp_audiofile='temp-audio.m4a',
+                remove_temp=True
+            )
         
         # Store actual duration for audio sync
         actual_duration = video_clip.duration
-        print(f"Video rendered: {actual_duration:.1f}s")
-        
-<<<<<<< HEAD
-        # Enhanced transition processing
-        start_time, end_time = 0., 0.
-        for i in range(len(video_clips)):
-            try:
-                clip_duration = frames_per_image[i] / fps if i < len(frames_per_image) else video_clips[i].duration
-                end_time = start_time + clip_duration
-                
-                if i == 0:
-                    clips.append(video_clip.subclip(start_time, end_time))
-                else:
-                    transition_clip = video_clip.subclip(start_time, end_time)
-                    if transition_overlap:
-                        transition_clip = transition_clip.set_start(start_time - transition_time * i * transition_overlap)
-                    transition_clip = transition_clip.crossfadein(transition_time)
-                    clips.append(transition_clip)
-                    
-                start_time = end_time
-                
-            except Exception as transition_error:
-                print(f"[WARNING] Transition error for clip {i}: {transition_error}")
-                # Add clip without transition
-                if i < len(video_clips):
-                    clips.append(video_clips[i])
-        
-        if clips:
-            print("Compositing final video with transitions...")
-            final_clip = CompositeVideoClip(clips)
-            
-            # Write final video with transitions
-            transition_video_path = f'transition_{video_path}'
-            final_clip.write_videofile(
-                transition_video_path, fps=fps,
-                temp_audiofile='temp-audio-transitions.m4a',
-                remove_temp=True
-            )
-            
-            # Cleanup
-            video_clip.close()
-            final_clip.close()
-            for clip in video_clips + clips:
-                clip.close()
-            
-            print(f"[OK] Video with transitions completed: {transition_video_path}")
-            return transition_video_path, frames_url[0] if frames_url else None
+        print(f"[OK] Video rendered: {actual_duration:.1f}s")
+        
+        # Check if file was actually created (transitions path)
+        if os.path.exists(video_path):
+            file_size = os.path.getsize(video_path)
+            print(f"[DEBUG] Video file created successfully: {video_path} ({file_size} bytes)")
         else:
-            # Fallback to original video
-            print("[WARNING] Transition processing failed, using base video")
-            video_clip.write_videofile(
-                video_path, fps=fps
-            )
-            video_clip.close()
-            return video_path, frames_url[0] if frames_url else None
-            
-    except Exception as assembly_error:
-        print(f"[ERROR] Video assembly failed: {assembly_error}")
-=======
+            print(f"[ERROR] Video file was not created at expected path: {video_path}")
+        
         # Cleanup
         video_clip.close()
         for clip in video_clips:
@@ -912,8 +773,7 @@
         return video_path, frames_url[0] if frames_url else None, actual_duration
             
     except Exception as assembly_error:
-        print(f"ERROR Video assembly failed: {assembly_error}")
->>>>>>> ae494790
+        print(f"[ERROR] Video assembly failed: {assembly_error}")
         
         # Emergency fallback: create simple video from first working clip
         try:
@@ -929,11 +789,7 @@
                     
                 return emergency_path, frames_url[0] if frames_url else None, emergency_clip.duration
         except Exception as emergency_error:
-<<<<<<< HEAD
             print(f"[ERROR] Even emergency fallback failed: {emergency_error}")
-=======
-            print(f"ERROR Even emergency fallback failed: {emergency_error}")
->>>>>>> ae494790
         
         # Final cleanup
         try:
@@ -952,11 +808,7 @@
     start_time = time.time()
     
     try:
-<<<<<<< HEAD
         print(f"\n[START] Starting Enhanced Local Video Generation")
-=======
-        print(f"\nStarting Enhanced Local Video Generation")
->>>>>>> ae494790
         print(f"   Timestamp: {datetime.now().strftime('%Y-%m-%d %H:%M:%S')}")
         
         # Generate video from images with enhanced error handling
@@ -971,7 +823,6 @@
             if file_size < 1024:  # Less than 1KB suggests failure
                 raise VideoGenerationError(f"Generated video file is too small ({file_size} bytes)")
             
-<<<<<<< HEAD
             print(f"[OK] Video file created: {video_path} ({file_size/1024/1024:.1f} MB)")
             
         except Exception as verify_error:
@@ -980,16 +831,6 @@
         # Calculate processing time
         processing_time = time.time() - start_time
         print(f"[OK] Generation completed in {processing_time:.1f} seconds")
-=======
-            print(f"OK Video file created: {video_path} ({file_size/1024/1024:.1f} MB)")
-            
-        except Exception as verify_error:
-            print(f"WARNING Video verification failed: {verify_error}")
-        
-        # Calculate processing time
-        processing_time = time.time() - start_time
-        print(f"OK Generation completed in {processing_time:.1f} seconds")
->>>>>>> ae494790
         
         # Return comprehensive result
         result = {
@@ -1008,11 +849,7 @@
         
     except VideoGenerationError as vge:
         error_msg = f"Video generation error: {vge}"
-<<<<<<< HEAD
         print(f"[ERROR] {error_msg}")
-=======
-        print(f"ERROR: {error_msg}")
->>>>>>> ae494790
         
         return {
             'success': False,
@@ -1024,11 +861,7 @@
         
     except Exception as e:
         error_msg = f"Unexpected error during video generation: {e}"
-<<<<<<< HEAD
         print(f"[ERROR] {error_msg}")
-=======
-        print(f"CRITICAL ERROR: {error_msg}")
->>>>>>> ae494790
         
         return {
             'success': False,
