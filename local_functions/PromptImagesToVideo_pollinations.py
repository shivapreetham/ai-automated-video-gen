--- conflicted
+++ resolved
@@ -748,23 +748,6 @@
         # Concatenate video clips
         print(f"DEBUG: Concatenating {len(video_clips)} clips with durations: {[clip.duration for clip in video_clips]}")
         video_clip = concatenate_videoclips(video_clips)
-<<<<<<< HEAD
-        print(f"DEBUG: Concatenation result: {video_clip.duration:.1f}s")
-        print(f"OK Base video assembled ({video_clip.duration:.1f}s)")
-        
-        # Simple, fast video rendering - no transitions
-        print("Rendering video with optimized settings...")
-        video_clip.write_videofile(
-            video_path, 
-            fps=max(8, min(fps, 16)),  # Limit FPS to 8-16 for speed
-            temp_audiofile='temp-audio.m4a',
-            remove_temp=True,
-            # Optimize for speed
-            codec='libx264',
-            bitrate='800k',  # Lower bitrate for faster encoding
-            threads=2  # Use 2 threads for faster encoding
-        )
-=======
         print(f"[OK] Base video assembled ({video_clip.duration:.1f}s)")
         
         # Handle transitions
@@ -803,7 +786,6 @@
                 temp_audiofile='temp-audio.m4a',
                 remove_temp=True
             )
->>>>>>> 1a0cae98
         
         # Store actual duration for audio sync
         actual_duration = video_clip.duration
